--- conflicted
+++ resolved
@@ -56,18 +56,6 @@
 }
 ```
 
-<<<<<<< HEAD
-## CVE-2021-44228 ("log4shell")
-
-log4cats is not directly susceptible to CVS-2021-44228.  The
-log4cats-slf4j implementation delegates all logging operations to
-[slf4j][slf4j].  if you use log4cats-slf4j, your configured slf4j
-provider may put you at risk.  See [slf4j's comments on
-CVE-2021-44228][slf4j-log4shell] for more.
-
-[slf4j]: https://www.slf4j.org/
-[slf4j-log4shell]: https://www.slf4j.org/log4shell.html
-=======
 ### Laconic syntax
 
 It's possible to use interpolated syntax for logging.
@@ -90,4 +78,14 @@
     _ <- errorComputation[F].onError(_ => error"We got an error!")
   } yield ()
 ```
->>>>>>> 845926cf
+
+## CVE-2021-44228 ("log4shell")
+
+log4cats is not directly susceptible to CVS-2021-44228.  The
+log4cats-slf4j implementation delegates all logging operations to
+[slf4j][slf4j].  if you use log4cats-slf4j, your configured slf4j
+provider may put you at risk.  See [slf4j's comments on
+CVE-2021-44228][slf4j-log4shell] for more.
+
+[slf4j]: https://www.slf4j.org/
+[slf4j-log4shell]: https://www.slf4j.org/log4shell.html