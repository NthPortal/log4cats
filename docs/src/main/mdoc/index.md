--- conflicted
+++ resolved
@@ -27,11 +27,7 @@
 ```scala mdoc
 import org.typelevel.log4cats.Logger
 import org.typelevel.log4cats.slf4j.Slf4jLogger
-<<<<<<< HEAD
 import cats.effect._
-=======
-import cats.effect.Sync
->>>>>>> 845926cf
 import cats.implicits._
 
 object MyThing {
@@ -64,27 +60,15 @@
   } yield something
 ```
 
-<<<<<<< HEAD
-## CVE-2021-44228 ("log4shell")
-
-log4cats is not directly susceptible to CVS-2021-44228.  The
-log4cats-slf4j implementation delegates all logging operations to
-[slf4j][slf4j].  if you use log4cats-slf4j, your configured slf4j
-provider may put you at risk.  See [slf4j's comments on
-CVE-2021-44228][slf4j-log4shell] for more.
-
-[slf4j]: https://www.slf4j.org/
-[slf4j-log4shell]: https://www.slf4j.org/log4shell.html
-=======
 ### Laconic syntax
 
-It's possible to use interpolated syntax for logging. 
+It's possible to use interpolated syntax for logging.
 Currently, supported ops are: `trace`, `debug`, `info`, `warn`, `error`.
 You can use it for your custom `Logger` as well as for Slf4j `Logger`.
 
 ```scala mdoc
 import cats.Applicative
-import cats.effect.Sync
+import cats.effect._
 import org.typelevel.log4cats.Logger
 import org.typelevel.log4cats.syntax._
 
@@ -100,4 +84,14 @@
     }
   } yield ()
 ```
->>>>>>> 845926cf
+
+## CVE-2021-44228 ("log4shell")
+
+log4cats is not directly susceptible to CVS-2021-44228.  The
+log4cats-slf4j implementation delegates all logging operations to
+[slf4j][slf4j].  if you use log4cats-slf4j, your configured slf4j
+provider may put you at risk.  See [slf4j's comments on
+CVE-2021-44228][slf4j-log4shell] for more.
+
+[slf4j]: https://www.slf4j.org/
+[slf4j-log4shell]: https://www.slf4j.org/log4shell.html