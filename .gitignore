--- conflicted
+++ resolved
@@ -8,9 +8,6 @@
 
 .metals
 .bloop
-<<<<<<< HEAD
 project/metals.sbt
 project/project
-=======
-.bsp
->>>>>>> d12eb777
+.bsp