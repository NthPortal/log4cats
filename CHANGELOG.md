# changelog

This file summarizes **notable** changes for each release, but does not describe internal changes unless they are particularly exciting.

----
<<<<<<< HEAD
# <a name="2.0.1"></a>New and Noteworthy for Version 2.0.1

- cats-effect 3.0.1
- add Scala 3.0.0-RC2 build
- drop Scala 3.0.0-M3 build

# <a name="2.0.0"></a>New and Noteworthy for Version 2.0.0

### Breaking changes
- #410: remove unused constraints. This is binary-breaking, but not user facing.

Dependency upgrades:
- cats-effect 3.0.0

# <a name="2.0.0-RC1"></a>New and Noteworthy for Version 2.0.0-RC1

- removed deprecated `org.typelevel.log4cats.extras.Translate` object
- remove deprecated `unsafe*` constructors
- Depends on cats-effect-3.0.0-RC2

Forward ports from `1.2.0`:
- add `LogLevel.fromString` method [#343](https://github.com/typelevel/log4cats/pull/343) thanks to [@Daenyth](https://github.com/Daenyth)
- add `NoOpLogger.apply` constructor [#344](https://github.com/typelevel/log4cats/pull/344) thanks to [@bplommer](https://github.com/bplommer)
- add `StructuredLogger.withModifiedContext`method [#361](https://github.com/typelevel/log4cats/pull/361) thanks to [@ivan-klass](https://github.com/ivan-klass)
- depends on cats-2.4.2
- built with Scala.js 1.5.0
- adds Dotty crossbuild for Scala 3.0.0-RC1
- drops Dotty crossbuild for Scala 3.0.0-M2

# <a name="2.0.0-M1"></a>New and Noteworthy for Version 2.0.0-M1

- Depends on cats-effect-3.0.0-M5
=======
# <a name="unreleased"></a>New and Noteworthy Unreleased changes

# <a name="1.3.0"></a>New and Noteworthy for Version 1.3.0

- cats 2.6.0
- cats-effect 2.5.0
- add Scala 3.0.0-RC3 build
- drop Scala 3.0.0-RC1 build
- Add fluent combinators for adding context to structured loggers #425 (thanks to @nigredo-tori)
- bugfix: Add missing `withModifiedString` overrides in `Logger[F]` subclasses #430
>>>>>>> bb9c9478

# <a name="1.2.2"></a>New and Noteworthy for Version 1.2.2
- cats-effect-2.4.1
- cats 2.5.0
- add Scala 3.0.0-RC2 build
- drop Scala 3.0.0-M3 build

# <a name="1.2.1"></a>New and Noteworthy for Version 1.2.1
- cats-effect-2.4.0

# <a name="1.2.0"></a>New and Noteworthy for Version 1.2.0

- add LogLevel.fromString method #343 thanks to @Daenyth
- add NoOpLogger.apply constructor #344 thanks to @bplommer
- add StructuredLogger.withModifiedContextmethod #361 thanks to @ivan-klass
- add Scala 3.0.0-RC1 build
- drop Scala 3.0.0-M2 build
- cats-2.4.2
- cats-effect-2.3.3
- scalajs-1.5.0

# <a name="1.2.0-RC1"></a>New and Noteworthy for Version 1.2.0-RC1

- Now published under `org.typelevel`
- Root package changed to `org.typelevel.log4cats`
- Add implicits for `EitherT` and `OptionT` transformers
- Depends on cats-2.3.1 and cats-effect-2.3.1
- Publish for ScalaJS-1.4.0
- Add Dotty crossbuilds for Scala 3.0.0-M2 and 3.0.0-M3

# <a name="1.0.0-RC1"></a>New and Noteworthy for Version 1.0.0-RC1

Many thanks to **Loránd Szakács**, **mr-git**, and **Taylor Brown** for their contributions to this release.

- Introduced Cats Dependency to Core
- Moved Extras into Core
- Simplified Slf4j into 1 pass
- Fixed Bug in Finalizer Based Slf4j Logging
- Dropped 2.11 Support
- Dropped Scalaz (Check PR's for old code you can use)

Dependencies:

- cats 2.0.0-RC1
- In Backends: cats-effect 2.0.0-RC1

# <a name="0.2.0"></a>New and Noteworthy for Version 0.2.0

Many thanks to **λoλcat** and **Loránd Szakács** for their contributions to this release.

Primary changes in the new release are additional features and version upgrades.
Significantly, the upgrade to cats-effect 1.0 and log4scalaz being transitioned onto
the ZIO project.

New features:

- New Extras Project which contains
  - Writer Based Logger
  - MapK transformation Functions
  - Implicit Syntax Enhancements adding mapK directly onto the algebra.

Bug Fixes:

- Macro Failed to Capture Enclosing Class on safe Slf4jLogger construction. This has been remedied.

# <a name="0.2.0-RC2"></a>New and Noteworthy for Version 0.2.0-RC2

This is expected to be the last release prior to the 0.2.0 release.

- Loggers for Writer added to cats-extras for pure logging without effects.
- Upgrades
  - specs2 4.3.5

# <a name="0.2.0-RC1"></a>New and Noteworthy for Version 0.2.0-RC1

- Added cats-extras, which exposes functions for Rank2 functor behavior for all of the algebras.
- Upgrades
  - scribe

# <a name="0.2.0-M1"></a>New and Noteworthy for Version 0.2.0-M1

Transitioned Scalaz ZIO from scalaz-ioeffect to scalaz-zio. 

- Upgrades
  - cats 1.4.0
  - cats-effect 1.0.0 - bincompat breaking
  - scribe 2.6.0 - bincompat breaking
  - specs2
  
## <a name="0.1.1"></a>New and Noteworthy for Version 0.1.1

- Adopt Scala Code of Conduct
- Publish log4cats-noop, a logger implementation that does nothing.
  
## <a name="0.1.0"></a>New and Noteworthy for Version 0.1.0

- Upgrades
  - specs2
  - scribe
  - scalajs
  - tut (docs)
  - github4s (docs)

## <a name="0.0.7"></a>New and Noteworthy for Version 0.0.7

- Add Implicit Summoning for Logger Hierarchy Traits [#43](https://github.com/ChristopherDavenport/log4cats/pull/43)

## <a name="0.0.6"></a>New and Noteworthy for Version 0.0.6

Remove cats dependency from log4cats-core. Publish a log4s module with scalaz-ioeffect module name log4scalaz-log4s.

## <a name="0.0.5"></a>New and Noteworthy for Version 0.0.5

Transition to a hierarchical logger algebra, which has logger as central and capabilities such as self-awareness of logging capabilities, and structured logging as additional abilitites. slf4j wrapper specifically optimized for log4cats, testing logger improvements, apache licensing transition

- Hierarchical Logging Algebras [#34](https://github.com/ChristopherDavenport/log4cats/pull/34)
- slf4j-api optimized logger implementation [#33](https://github.com/ChristopherDavenport/log4cats/pull/33)
- Upgrades
  - scribe 2.4.0

Thanks to Loránd Szakács and Joe Kachmar in helping get this release ready.

## <a name="0.0.4"></a>New and Noteworthy for Version 0.0.4

ScalaJS Support

- Compiled primary algebra to ScalaJS
- Built Scribe backend with ScalaJS as well
- Testing project added which implements a logger with ability to check logs

## <a name="0.0.3"></a>New and Noteworthy for Version 0.0.3

Multi Project Support Migration

- Added Experimental Support for Scribe
- Log4s now has a dedication Log4sLogger for build functions

## <a name="0.0.2"></a>New and Noteworthy for Version 0.0.2

Minor release addressing initial concerns.

- Made calls to algebra lazy so when disabled are not evaluated. [#4](https://github.com/ChristopherDavenport/log4cats/pull/4)
- Access to whether a particular log level is enabled. [#5](https://github.com/ChristopherDavenport/log4cats/pull/5)
- withModifiedString for modifying the logged message. [#6](https://github.com/ChristopherDavenport/log4cats/pull/6)

## <a name="0.0.1"></a>New and Noteworthy for Version 0.0.1

Initial Release

- Initial Algebra Release
- Initial Log4s Support<|MERGE_RESOLUTION|>--- conflicted
+++ resolved
@@ -3,7 +3,17 @@
 This file summarizes **notable** changes for each release, but does not describe internal changes unless they are particularly exciting.
 
 ----
-<<<<<<< HEAD
+# <a name="unreleased"></a>New and Noteworthy Unreleased changes
+
+# <a name="2.1.0"></a>New and Noteworthy for Version 2.1.0
+
+- cats 2.6.0
+- cats-effect 2.5.0
+- add Scala 3.0.0-RC3 build
+- drop Scala 3.0.0-RC1 build
+- Add fluent combinators for adding context to structured loggers #425 (thanks to @nigredo-tori)
+- bugfix: Add missing `withModifiedString` overrides in `Logger[F]` subclasses #430
+
 # <a name="2.0.1"></a>New and Noteworthy for Version 2.0.1
 
 - cats-effect 3.0.1
@@ -36,7 +46,6 @@
 # <a name="2.0.0-M1"></a>New and Noteworthy for Version 2.0.0-M1
 
 - Depends on cats-effect-3.0.0-M5
-=======
 # <a name="unreleased"></a>New and Noteworthy Unreleased changes
 
 # <a name="1.3.0"></a>New and Noteworthy for Version 1.3.0
@@ -47,7 +56,6 @@
 - drop Scala 3.0.0-RC1 build
 - Add fluent combinators for adding context to structured loggers #425 (thanks to @nigredo-tori)
 - bugfix: Add missing `withModifiedString` overrides in `Logger[F]` subclasses #430
->>>>>>> bb9c9478
 
 # <a name="1.2.2"></a>New and Noteworthy for Version 1.2.2
 - cats-effect-2.4.1
