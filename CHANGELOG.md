--- conflicted
+++ resolved
@@ -5,11 +5,17 @@
 ----
 # <a name="unreleased"></a>New and Noteworthy Unreleased changes
 
-<<<<<<< HEAD
+# <a name="2.1.1"></a>New and Noteworthy for Version 2.1.1
+
+- cats 2.6.1
+- cats-effect 3.1.1
+- add Scala 3.0.0 build
+- drop Scala 3.0.0-RC2, 3.0.0-RC3 builds
+
 # <a name="2.1.0"></a>New and Noteworthy for Version 2.1.0
 
 - cats 2.6.0
-- cats-effect 2.5.0
+- cats-effect 3.1.0
 - add Scala 3.0.0-RC3 build
 - drop Scala 3.0.0-RC1 build
 - Add fluent combinators for adding context to structured loggers #425 (thanks to @nigredo-tori)
@@ -47,15 +53,13 @@
 # <a name="2.0.0-M1"></a>New and Noteworthy for Version 2.0.0-M1
 
 - Depends on cats-effect-3.0.0-M5
-# <a name="unreleased"></a>New and Noteworthy Unreleased changes
-=======
+
 # <a name="1.3.1"></a>New and Noteworthy for Version 1.3.1
 
 - cats 2.6.1
 - cats-effect 2.5.1
 - add Scala 3.0.0 build
 - drop Scala 3.0.0-RC3, 3.0.0-RC2 builds
->>>>>>> c1c68ec0
 
 # <a name="1.3.0"></a>New and Noteworthy for Version 1.3.0
 
