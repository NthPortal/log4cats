--- conflicted
+++ resolved
@@ -2,19 +2,10 @@
 val Scala212 = "2.12.15"
 val Scala3 = "3.0.2"
 
-<<<<<<< HEAD
 ThisBuild / tlBaseVersion := "2.2"
 ThisBuild / crossScalaVersions := Seq(Scala213, Scala212, Scala3)
 ThisBuild / scalaVersion := Scala213
 ThisBuild / startYear := Some(2018)
-=======
-ThisBuild / tlBaseVersion := "1.5"
-ThisBuild / crossScalaVersions := Seq(Scala213, Scala212, Scala3)
-ThisBuild / scalaVersion := Scala213
-ThisBuild / startYear := Some(2018)
-ThisBuild / tlSitePublishBranch := None
-ThisBuild / tlCiReleaseBranches := Seq()
->>>>>>> b7305269
 ThisBuild / developers := List(
   Developer(
     "christopherdavenport",
@@ -31,23 +22,11 @@
 )
 ThisBuild / githubWorkflowJavaVersions := Seq(JavaSpec.temurin("8"), JavaSpec.temurin("11"))
 
-<<<<<<< HEAD
 ThisBuild / tlVersionIntroduced := Map("3" -> "2.1.1")
 
 val catsV = "2.7.0"
 val catsEffectV = "3.3.5"
-val slf4jV = "1.7.33"
-=======
-ThisBuild / tlVersionIntroduced := Map(
-  "2.12" -> "1.2.0",
-  "2.13" -> "1.2.0",
-  "3" -> "1.3.1"
-)
-
-val catsV = "2.7.0"
-val catsEffectV = "2.5.4"
 val slf4jV = "1.7.35"
->>>>>>> b7305269
 val munitCatsEffectV = "1.0.7"
 val logbackClassicV = "1.2.10"
 
@@ -105,14 +84,6 @@
 
 lazy val commonSettings = Seq(
   libraryDependencies ++= Seq(
-<<<<<<< HEAD
     "org.typelevel" %%% "munit-cats-effect-3" % munitCatsEffectV % Test
   )
-=======
-    "org.typelevel" %%% "munit-cats-effect-2" % munitCatsEffectV % Test
-  ),
-  mimaPreviousArtifacts ~= { xs =>
-    xs.filterNot(_.revision == "1.5.0") // cursed tag
-  }
->>>>>>> b7305269
 )