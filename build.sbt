import sbtghactions.UseRef

val Scala213 = "2.13.5"
val Scala212 = "2.12.13"

enablePlugins(SonatypeCiReleasePlugin)

ThisBuild / organization := "org.typelevel"
<<<<<<< HEAD
ThisBuild / baseVersion := "2.1"
=======
ThisBuild / baseVersion := "1.3"
>>>>>>> 0d71d3e2
ThisBuild / crossScalaVersions := Seq(Scala213, Scala212, "3.0.0-RC2", "3.0.0-RC3")
ThisBuild / scalaVersion := Scala213
ThisBuild / publishFullName := "Christopher Davenport"
ThisBuild / publishGithubUser := "christopherdavenport"

ThisBuild / githubWorkflowJavaVersions := Seq("adopt@1.8", "adopt@1.11")

ThisBuild / versionIntroduced := Map(
  "2.12" -> "1.2.0",
  "2.13" -> "1.2.0",
  "3.0.0-M3" -> "1.2.0",
  "3.0.0-RC1" -> "1.2.0",
  "3.0.0-RC2" -> "1.2.2",
  "3.0.0-RC3" -> "1.3.0"
)

val MicrositesCond = s"matrix.scala == '$Scala212'"

ThisBuild / githubWorkflowBuild := Seq(
  WorkflowStep.Sbt(List("test"), name = Some("Test")),
  WorkflowStep.Sbt(List("mimaReportBinaryIssues"), name = Some("Binary Compatibility Check"))
)

def micrositeWorkflowSteps(cond: Option[String] = None): List[WorkflowStep] = List(
  WorkflowStep.Use(
    UseRef.Public("ruby", "setup-ruby", "v1"),
    params = Map("ruby-version" -> "2.6"),
    cond = cond
  ),
  WorkflowStep.Run(List("gem update --system"), cond = cond),
  WorkflowStep.Run(List("gem install sass"), cond = cond),
  WorkflowStep.Run(List("gem install jekyll -v 4"), cond = cond)
)

ThisBuild / githubWorkflowAddedJobs ++= Seq(
  WorkflowJob(
    "scalafmt",
    "Scalafmt",
    githubWorkflowJobSetup.value.toList ::: List(
      WorkflowStep.Sbt(List("scalafmtCheckAll"), name = Some("Scalafmt"))
    ),
    // Awaiting release of https://github.com/scalameta/scalafmt/pull/2324/files
    scalas = crossScalaVersions.value.toList.filter(_.startsWith("2."))
  ),
  WorkflowJob(
    "microsite",
    "Microsite",
    githubWorkflowJobSetup.value.toList ::: (micrositeWorkflowSteps(None) :+ WorkflowStep
      .Sbt(List("docs/makeMicrosite"), name = Some("Build the microsite"))),
    scalas = List(Scala212)
  )
)

ThisBuild / githubWorkflowTargetBranches := List("*", "series/*")
ThisBuild / githubWorkflowTargetTags ++= Seq("v*")
ThisBuild / githubWorkflowPublishTargetBranches := Seq(RefPredicate.StartsWith(Ref.Tag("v")))

ThisBuild / githubWorkflowPublish := Seq(
  WorkflowStep.Sbt(
    List("release"),
  )
) ++ micrositeWorkflowSteps(Some(MicrositesCond)).toSeq :+ WorkflowStep.Sbt(
  List("docs/publishMicrosite"),
  cond = Some(MicrositesCond)
)

val catsV = "2.6.0"
val catsEffectV = "3.1.0"
val slf4jV = "1.7.30"
val munitCatsEffectV = "1.0.2"
val logbackClassicV = "1.2.3"

Global / onChangedBuildSource := ReloadOnSourceChanges

lazy val log4cats = project
  .in(file("."))
  .aggregate(
    coreJVM,
    coreJS,
    testingJVM,
    testingJS,
    noopJVM,
    noopJS,
    slf4j,
    docs
  )
  .enablePlugins(NoPublishPlugin)
  .settings(commonSettings, releaseSettings)

lazy val docs = project
  .settings(commonSettings, micrositeSettings)
  .enablePlugins(MicrositesPlugin)
  .enablePlugins(MdocPlugin)
  .enablePlugins(NoPublishPlugin)
  .settings(mdocIn := sourceDirectory.value / "main" / "mdoc")
  .dependsOn(slf4j)

lazy val core = crossProject(JSPlatform, JVMPlatform)
  .settings(commonSettings, releaseSettings)
  .settings(
    name := "log4cats-core",
    libraryDependencies ++= Seq(
      "org.typelevel" %%% "cats-core" % catsV
    )
  )
lazy val coreJVM = core.jvm
lazy val coreJS = core.js

lazy val testing = crossProject(JSPlatform, JVMPlatform)
  .settings(commonSettings, releaseSettings)
  .dependsOn(core)
  .settings(
    name := "log4cats-testing",
    libraryDependencies ++= Seq(
      "org.typelevel" %%% "cats-effect" % catsEffectV
    )
  )
lazy val testingJVM = testing.jvm
lazy val testingJS = testing.js

lazy val noop = crossProject(JSPlatform, JVMPlatform)
  .settings(commonSettings, releaseSettings)
  .dependsOn(core)
  .settings(
    name := "log4cats-noop"
  )
lazy val noopJVM = noop.jvm
lazy val noopJS = noop.js

lazy val slf4j = project
  .settings(commonSettings, releaseSettings)
  .dependsOn(coreJVM)
  .settings(
    name := "log4cats-slf4j",
    libraryDependencies ++= Seq(
      "org.slf4j"                       % "slf4j-api"       % slf4jV,
      "org.typelevel" %%% "cats-effect" % catsEffectV,
      "ch.qos.logback"                  % "logback-classic" % logbackClassicV % Test
    ),
    libraryDependencies ++= {
      if (isDotty.value) Seq.empty
      else Seq("org.scala-lang" % "scala-reflect" % scalaVersion.value % Provided)
    }
  )

lazy val commonSettings = Seq(
  libraryDependencies ++= Seq(
    "org.typelevel" %%% "munit-cats-effect-3" % munitCatsEffectV % Test,
  )
)

lazy val releaseSettings = {
  Seq(
    Test / publishArtifact := false,
    scmInfo := Some(
      ScmInfo(
        url("https://github.com/typelevel/log4cats"),
        "git@github.com:typelevel/log4cats.git"
      )
    ),
    homepage := Some(url("https://github.com/typelevel/log4cats")),
    licenses := Seq("Apache-2.0" -> url("https://www.apache.org/licenses/LICENSE-2.0.html")),
    startYear := Some(2018),
    developers := List(
      Developer("christopherdavenport", "Christopher Davenport", "chris@christopherdavenport.tech", new java.net.URL("https://christopherdavenport.github.io/")),
      Developer("lorandszakacs", "Loránd Szakács", "lorand.szakacs@protonmail.com", new java.net.URL("https://github.com/lorandszakacs")),
    ),
  )
}

lazy val micrositeSettings = Seq(
  micrositeName := "log4cats",
  micrositeDescription := "Functional Logging",
  micrositeAuthor := "Christopher Davenport",
  micrositeGithubOwner := "typelevel",
  micrositeGithubRepo := "log4cats",
  micrositeBaseUrl := "/log4cats",
  micrositeDocumentationUrl := "https://typelevel.github.io/log4cats",
  micrositeFooterText := None,
  micrositeHighlightTheme := "atom-one-light",
  micrositePalette := Map(
    "brand-primary" -> "#3e5b95",
    "brand-secondary" -> "#294066",
    "brand-tertiary" -> "#2d5799",
    "gray-dark" -> "#49494B",
    "gray" -> "#7B7B7E",
    "gray-light" -> "#E5E5E6",
    "gray-lighter" -> "#F4F3F4",
    "white-color" -> "#FFFFFF"
  ),
  scalacOptions --= Seq(
    "-Xfatal-warnings",
    "-Ywarn-unused-import",
    "-Ywarn-numeric-widen",
    "-Ywarn-dead-code",
    "-Ywarn-unused:imports",
    "-Xlint:-missing-interpolator,_"
  ),
  micrositePushSiteWith := GitHub4s,
  micrositeGithubToken := sys.env.get("GITHUB_TOKEN")
)<|MERGE_RESOLUTION|>--- conflicted
+++ resolved
@@ -6,11 +6,7 @@
 enablePlugins(SonatypeCiReleasePlugin)
 
 ThisBuild / organization := "org.typelevel"
-<<<<<<< HEAD
 ThisBuild / baseVersion := "2.1"
-=======
-ThisBuild / baseVersion := "1.3"
->>>>>>> 0d71d3e2
 ThisBuild / crossScalaVersions := Seq(Scala213, Scala212, "3.0.0-RC2", "3.0.0-RC3")
 ThisBuild / scalaVersion := Scala213
 ThisBuild / publishFullName := "Christopher Davenport"
