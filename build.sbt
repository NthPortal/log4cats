--- conflicted
+++ resolved
@@ -6,13 +6,8 @@
 enablePlugins(SonatypeCiReleasePlugin)
 
 ThisBuild / organization := "org.typelevel"
-<<<<<<< HEAD
 ThisBuild / baseVersion := "2.0"
-ThisBuild / crossScalaVersions := Seq(Scala213, Scala212, "3.0.0-M2", "3.0.0-M3")
-=======
-ThisBuild / baseVersion := "1.2"
 ThisBuild / crossScalaVersions := Seq(Scala213, Scala212, "3.0.0-M3", "3.0.0-RC1")
->>>>>>> d7b4ab7c
 ThisBuild / scalaVersion := Scala213
 ThisBuild / publishFullName := "Christopher Davenport"
 ThisBuild / publishGithubUser := "christopherdavenport"
@@ -77,17 +72,10 @@
   cond = Some(MicrositesCond)
 )
 
-<<<<<<< HEAD
-val catsV = "2.4.1"
+val catsV = "2.4.2"
 val catsEffectV = "3.0.0-RC1"
 val slf4jV = "1.7.30"
-val munitCatsEffectV = "0.13.0"
-=======
-val catsV = "2.4.2"
-val catsEffectV = "2.3.3"
-val slf4jV = "1.7.30"
 val munitCatsEffectV = "0.13.1"
->>>>>>> d7b4ab7c
 val logbackClassicV = "1.2.3"
 
 Global / onChangedBuildSource := ReloadOnSourceChanges
