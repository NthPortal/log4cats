import sbtghactions.UseRef

val Scala213 = "2.13.5"
val Scala212 = "2.12.13"

enablePlugins(SonatypeCiReleasePlugin)

ThisBuild / organization := "org.typelevel"
<<<<<<< HEAD
ThisBuild / baseVersion := "2.0"
ThisBuild / crossScalaVersions := Seq(Scala213, Scala212, "3.0.0-M3", "3.0.0-RC1")
=======
ThisBuild / baseVersion := "1.2"
ThisBuild / crossScalaVersions := Seq(Scala213, Scala212, "3.0.0-RC1", "3.0.0-RC2")
>>>>>>> 66d1d5d1
ThisBuild / scalaVersion := Scala213
ThisBuild / publishFullName := "Christopher Davenport"
ThisBuild / publishGithubUser := "christopherdavenport"

ThisBuild / githubWorkflowSbtCommand := "csbt"

ThisBuild / githubWorkflowJavaVersions := Seq("adopt@1.8", "adopt@1.11")

ThisBuild / versionIntroduced := Map(
  "2.12" -> "1.2.0",
  "2.13" -> "1.2.0",
  "3.0.0-M3" -> "1.2.0",
  "3.0.0-RC1" -> "1.2.0",
  "3.0.0-RC2" -> "1.2.2"
)

val MicrositesCond = s"matrix.scala == '$Scala212'"

ThisBuild / githubWorkflowBuild := Seq(
  WorkflowStep.Sbt(List("test"), name = Some("Test")),
  WorkflowStep.Sbt(List("mimaReportBinaryIssues"), name = Some("Binary Compatibility Check"))
)

def micrositeWorkflowSteps(cond: Option[String] = None): List[WorkflowStep] = List(
  WorkflowStep.Use(
    UseRef.Public("ruby", "setup-ruby", "v1"),
    params = Map("ruby-version" -> "2.6"),
    cond = cond
  ),
  WorkflowStep.Run(List("gem update --system"), cond = cond),
  WorkflowStep.Run(List("gem install sass"), cond = cond),
  WorkflowStep.Run(List("gem install jekyll -v 4"), cond = cond)
)

ThisBuild / githubWorkflowAddedJobs ++= Seq(
  WorkflowJob(
    "scalafmt",
    "Scalafmt",
    githubWorkflowJobSetup.value.toList ::: List(
      WorkflowStep.Sbt(List("scalafmtCheckAll"), name = Some("Scalafmt"))
    ),
    // Awaiting release of https://github.com/scalameta/scalafmt/pull/2324/files
    scalas = crossScalaVersions.value.toList.filter(_.startsWith("2."))
  ),
  WorkflowJob(
    "microsite",
    "Microsite",
    githubWorkflowJobSetup.value.toList ::: (micrositeWorkflowSteps(None) :+ WorkflowStep
      .Sbt(List("docs/makeMicrosite"), name = Some("Build the microsite"))),
    scalas = List(Scala212)
  )
)

ThisBuild / githubWorkflowTargetBranches := List("*", "series/*")
ThisBuild / githubWorkflowTargetTags ++= Seq("v*")
ThisBuild / githubWorkflowPublishTargetBranches := Seq(RefPredicate.StartsWith(Ref.Tag("v")))

ThisBuild / githubWorkflowPublish := Seq(
  WorkflowStep.Sbt(
    List("release"),
  )
) ++ micrositeWorkflowSteps(Some(MicrositesCond)).toSeq :+ WorkflowStep.Sbt(
  List("docs/publishMicrosite"),
  cond = Some(MicrositesCond)
)

<<<<<<< HEAD
val catsV = "2.4.2"
val catsEffectV = "3.0.0"
val slf4jV = "1.7.30"
val munitCatsEffectV = "1.0.0"
=======
val catsV = "2.5.0"
val catsEffectV = "2.4.1"
val slf4jV = "1.7.30"
val munitCatsEffectV = "1.0.1"
>>>>>>> 66d1d5d1
val logbackClassicV = "1.2.3"

Global / onChangedBuildSource := ReloadOnSourceChanges

lazy val log4cats = project
  .in(file("."))
  .aggregate(
    coreJVM,
    coreJS,
    testingJVM,
    testingJS,
    noopJVM,
    noopJS,
    slf4j,
    docs
  )
  .enablePlugins(NoPublishPlugin)
  .settings(commonSettings, releaseSettings)

lazy val docs = project
  .settings(commonSettings, micrositeSettings)
  .enablePlugins(MicrositesPlugin)
  .enablePlugins(MdocPlugin)
  .enablePlugins(NoPublishPlugin)
  .settings(mdocIn := sourceDirectory.value / "main" / "mdoc")
  .dependsOn(slf4j)

lazy val core = crossProject(JSPlatform, JVMPlatform)
  .settings(commonSettings, releaseSettings)
  .settings(
    name := "log4cats-core",
    libraryDependencies ++= Seq(
      "org.typelevel" %%% "cats-core" % catsV
    )
  )
lazy val coreJVM = core.jvm
lazy val coreJS = core.js

lazy val testing = crossProject(JSPlatform, JVMPlatform)
  .settings(commonSettings, releaseSettings)
  .dependsOn(core)
  .settings(
    name := "log4cats-testing",
    libraryDependencies ++= Seq(
      "org.typelevel" %%% "cats-effect" % catsEffectV
    )
  )
lazy val testingJVM = testing.jvm
lazy val testingJS = testing.js

lazy val noop = crossProject(JSPlatform, JVMPlatform)
  .settings(commonSettings, releaseSettings)
  .dependsOn(core)
  .settings(
    name := "log4cats-noop"
  )
lazy val noopJVM = noop.jvm
lazy val noopJS = noop.js

lazy val slf4j = project
  .settings(commonSettings, releaseSettings)
  .dependsOn(coreJVM)
  .settings(
    name := "log4cats-slf4j",
    libraryDependencies ++= Seq(
      "org.slf4j"                       % "slf4j-api"       % slf4jV,
      "org.typelevel" %%% "cats-effect" % catsEffectV,
      "ch.qos.logback"                  % "logback-classic" % logbackClassicV % Test
    ),
    libraryDependencies ++= {
      if (isDotty.value) Seq.empty
      else Seq("org.scala-lang" % "scala-reflect" % scalaVersion.value % Provided)
    }
  )

lazy val commonSettings = Seq(
  libraryDependencies ++= Seq(
    "org.typelevel" %%% "munit-cats-effect-3" % munitCatsEffectV % Test,
  ),
  testFrameworks += new TestFramework("munit.Framework"),
)

lazy val releaseSettings = {
  Seq(
    publishArtifact in Test := false,
    scmInfo := Some(
      ScmInfo(
        url("https://github.com/typelevel/log4cats"),
        "git@github.com:typelevel/log4cats.git"
      )
    ),
    homepage := Some(url("https://github.com/typelevel/log4cats")),
    licenses := Seq("Apache-2.0" -> url("https://www.apache.org/licenses/LICENSE-2.0.html")),
    startYear := Some(2018),
    developers := List(
      Developer("christopherdavenport", "Christopher Davenport", "chris@christopherdavenport.tech", new java.net.URL("https://christopherdavenport.github.io/")),
      Developer("lorandszakacs", "Loránd Szakács", "lorand.szakacs@protonmail.com", new java.net.URL("https://github.com/lorandszakacs")),
    ),
  )
}

lazy val micrositeSettings = Seq(
  micrositeName := "log4cats",
  micrositeDescription := "Functional Logging",
  micrositeAuthor := "Christopher Davenport",
  micrositeGithubOwner := "typelevel",
  micrositeGithubRepo := "log4cats",
  micrositeBaseUrl := "/log4cats",
  micrositeDocumentationUrl := "https://typelevel.github.io/log4cats",
  micrositeFooterText := None,
  micrositeHighlightTheme := "atom-one-light",
  micrositePalette := Map(
    "brand-primary" -> "#3e5b95",
    "brand-secondary" -> "#294066",
    "brand-tertiary" -> "#2d5799",
    "gray-dark" -> "#49494B",
    "gray" -> "#7B7B7E",
    "gray-light" -> "#E5E5E6",
    "gray-lighter" -> "#F4F3F4",
    "white-color" -> "#FFFFFF"
  ),
  scalacOptions --= Seq(
    "-Xfatal-warnings",
    "-Ywarn-unused-import",
    "-Ywarn-numeric-widen",
    "-Ywarn-dead-code",
    "-Ywarn-unused:imports",
    "-Xlint:-missing-interpolator,_"
  ),
  micrositePushSiteWith := GitHub4s,
  micrositeGithubToken := sys.env.get("GITHUB_TOKEN")
)<|MERGE_RESOLUTION|>--- conflicted
+++ resolved
@@ -6,13 +6,8 @@
 enablePlugins(SonatypeCiReleasePlugin)
 
 ThisBuild / organization := "org.typelevel"
-<<<<<<< HEAD
 ThisBuild / baseVersion := "2.0"
-ThisBuild / crossScalaVersions := Seq(Scala213, Scala212, "3.0.0-M3", "3.0.0-RC1")
-=======
-ThisBuild / baseVersion := "1.2"
 ThisBuild / crossScalaVersions := Seq(Scala213, Scala212, "3.0.0-RC1", "3.0.0-RC2")
->>>>>>> 66d1d5d1
 ThisBuild / scalaVersion := Scala213
 ThisBuild / publishFullName := "Christopher Davenport"
 ThisBuild / publishGithubUser := "christopherdavenport"
@@ -79,17 +74,10 @@
   cond = Some(MicrositesCond)
 )
 
-<<<<<<< HEAD
-val catsV = "2.4.2"
-val catsEffectV = "3.0.0"
-val slf4jV = "1.7.30"
-val munitCatsEffectV = "1.0.0"
-=======
 val catsV = "2.5.0"
-val catsEffectV = "2.4.1"
+val catsEffectV = "3.0.1"
 val slf4jV = "1.7.30"
 val munitCatsEffectV = "1.0.1"
->>>>>>> 66d1d5d1
 val logbackClassicV = "1.2.3"
 
 Global / onChangedBuildSource := ReloadOnSourceChanges
