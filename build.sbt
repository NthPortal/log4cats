--- conflicted
+++ resolved
@@ -1,10 +1,6 @@
 import sbtghactions.UseRef
 
-<<<<<<< HEAD
-val Scala213 = "2.13.6"
-=======
 val Scala213 = "2.13.7"
->>>>>>> 00c9daad
 val Scala212 = "2.12.15"
 val Scala3 = "3.0.2"
 
@@ -75,17 +71,10 @@
   cond = Some(MicrositesCond)
 )
 
-<<<<<<< HEAD
-val catsV = "2.6.1"
+val catsV = "2.7.0"
 val catsEffectV = "3.3.0"
 val slf4jV = "1.7.32"
 val munitCatsEffectV = "1.0.5"
-=======
-val catsV = "2.7.0"
-val catsEffectV = "2.5.1"
-val slf4jV = "1.7.32"
-val munitCatsEffectV = "1.0.3"
->>>>>>> 00c9daad
 val logbackClassicV = "1.2.7"
 
 Global / onChangedBuildSource := ReloadOnSourceChanges
@@ -163,14 +152,8 @@
 
 lazy val commonSettings = Seq(
   libraryDependencies ++= Seq(
-<<<<<<< HEAD
     "org.typelevel" %%% "munit-cats-effect-3" % munitCatsEffectV % Test
   )
-=======
-    "org.typelevel" %%% "munit-cats-effect-2" % munitCatsEffectV % Test
-  ),
-  testFrameworks += new TestFramework("munit.Framework")
->>>>>>> 00c9daad
 )
 
 lazy val releaseSettings = {
@@ -195,11 +178,7 @@
       Developer(
         "lorandszakacs",
         "Loránd Szakács",
-<<<<<<< HEAD
         "lorand.szakacs@protonmail.com",
-=======
-        "lorandszakacs@users.noreply.github.com",
->>>>>>> 00c9daad
         new java.net.URL("https://github.com/lorandszakacs")
       )
     )
