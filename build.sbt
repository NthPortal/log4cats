import sbtghactions.UseRef

val Scala213 = "2.13.6"
<<<<<<< HEAD
val Scala212 = "2.12.15"
val Scala3   = "3.0.1"
=======
val Scala212 = "2.12.14"
val Scala3   = "3.0.2"
>>>>>>> 888743ee

enablePlugins(SonatypeCiReleasePlugin)

ThisBuild / organization := "org.typelevel"
ThisBuild / baseVersion := "2.1"
ThisBuild / crossScalaVersions := Seq(Scala213, Scala212, Scala3)
ThisBuild / scalaVersion := Scala213
ThisBuild / publishFullName := "Christopher Davenport"
ThisBuild / publishGithubUser := "christopherdavenport"

ThisBuild / githubWorkflowJavaVersions := Seq("adopt@1.8", "adopt@1.11")

ThisBuild / versionIntroduced := Map(
  "2.12" -> "1.2.0",
  "2.13" -> "1.2.0",
  "3.0.0" -> "1.3.1",
)

val MicrositesCond = s"matrix.scala == '$Scala212'"

ThisBuild / githubWorkflowBuild := Seq(
  WorkflowStep.Sbt(List("test"), name = Some("Test")),
  WorkflowStep.Sbt(List("mimaReportBinaryIssues"), name = Some("Binary Compatibility Check"))
)

def micrositeWorkflowSteps(cond: Option[String] = None): List[WorkflowStep] = List(
  WorkflowStep.Use(
    UseRef.Public("ruby", "setup-ruby", "v1"),
    params = Map("ruby-version" -> "2.6"),
    cond = cond
  ),
  WorkflowStep.Run(List("gem update --system"), cond = cond),
  WorkflowStep.Run(List("gem install sass"), cond = cond),
  WorkflowStep.Run(List("gem install jekyll -v 4"), cond = cond)
)

ThisBuild / githubWorkflowAddedJobs ++= Seq(
  WorkflowJob(
    "scalafmt",
    "Scalafmt",
    githubWorkflowJobSetup.value.toList ::: List(
      WorkflowStep.Sbt(List("scalafmtCheckAll"), name = Some("Scalafmt"))
    ),
    // Awaiting release of https://github.com/scalameta/scalafmt/pull/2324/files
    scalas = crossScalaVersions.value.toList.filter(_.startsWith("2."))
  ),
  WorkflowJob(
    "microsite",
    "Microsite",
    githubWorkflowJobSetup.value.toList ::: (micrositeWorkflowSteps(None) :+ WorkflowStep
      .Sbt(List("docs/makeMicrosite"), name = Some("Build the microsite"))),
    scalas = List(Scala212)
  )
)

ThisBuild / githubWorkflowTargetBranches := List("*", "series/*")
ThisBuild / githubWorkflowTargetTags ++= Seq("v*")
ThisBuild / githubWorkflowPublishTargetBranches := Seq(RefPredicate.StartsWith(Ref.Tag("v")))

ThisBuild / githubWorkflowPublish := Seq(
  WorkflowStep.Sbt(
    List("release"),
  )
) ++ micrositeWorkflowSteps(Some(MicrositesCond)).toSeq :+ WorkflowStep.Sbt(
  List("docs/publishMicrosite"),
  cond = Some(MicrositesCond)
)

val catsV = "2.6.1"
val catsEffectV = "3.2.9"
val slf4jV = "1.7.32"
val munitCatsEffectV = "1.0.5"
val logbackClassicV = "1.2.6"

Global / onChangedBuildSource := ReloadOnSourceChanges

lazy val log4cats = project
  .in(file("."))
  .aggregate(
    coreJVM,
    coreJS,
    testingJVM,
    testingJS,
    noopJVM,
    noopJS,
    slf4j,
    docs
  )
  .enablePlugins(NoPublishPlugin)
  .settings(commonSettings, releaseSettings)

lazy val docs = project
  .settings(commonSettings, micrositeSettings)
  .enablePlugins(MicrositesPlugin)
  .enablePlugins(MdocPlugin)
  .enablePlugins(NoPublishPlugin)
  .settings(mdocIn := sourceDirectory.value / "main" / "mdoc")
  .dependsOn(slf4j)

lazy val core = crossProject(JSPlatform, JVMPlatform)
  .settings(commonSettings, releaseSettings)
  .settings(
    name := "log4cats-core",
    libraryDependencies ++= Seq(
      "org.typelevel" %%% "cats-core" % catsV
    )
  )
lazy val coreJVM = core.jvm
lazy val coreJS = core.js

lazy val testing = crossProject(JSPlatform, JVMPlatform)
  .settings(commonSettings, releaseSettings)
  .dependsOn(core)
  .settings(
    name := "log4cats-testing",
    libraryDependencies ++= Seq(
      "org.typelevel" %%% "cats-effect" % catsEffectV
    )
  )
lazy val testingJVM = testing.jvm
lazy val testingJS = testing.js

lazy val noop = crossProject(JSPlatform, JVMPlatform)
  .settings(commonSettings, releaseSettings)
  .dependsOn(core)
  .settings(
    name := "log4cats-noop"
  )
lazy val noopJVM = noop.jvm
lazy val noopJS = noop.js

lazy val slf4j = project
  .settings(commonSettings, releaseSettings)
  .dependsOn(coreJVM)
  .settings(
    name := "log4cats-slf4j",
    libraryDependencies ++= Seq(
      "org.slf4j"                       % "slf4j-api"       % slf4jV,
      "org.typelevel" %%% "cats-effect" % catsEffectV,
      "ch.qos.logback"                  % "logback-classic" % logbackClassicV % Test
    ),
    libraryDependencies ++= {
      if (isDotty.value) Seq.empty
      else Seq("org.scala-lang" % "scala-reflect" % scalaVersion.value % Provided)
    }
  )

lazy val commonSettings = Seq(
  libraryDependencies ++= Seq(
    "org.typelevel" %%% "munit-cats-effect-3" % munitCatsEffectV % Test,
  )
)

lazy val releaseSettings = {
  Seq(
    Test / publishArtifact := false,
    scmInfo := Some(
      ScmInfo(
        url("https://github.com/typelevel/log4cats"),
        "git@github.com:typelevel/log4cats.git"
      )
    ),
    homepage := Some(url("https://github.com/typelevel/log4cats")),
    licenses := Seq("Apache-2.0" -> url("https://www.apache.org/licenses/LICENSE-2.0.html")),
    startYear := Some(2018),
    developers := List(
      Developer("christopherdavenport", "Christopher Davenport", "chris@christopherdavenport.tech", new java.net.URL("https://christopherdavenport.github.io/")),
      Developer("lorandszakacs", "Loránd Szakács", "lorand.szakacs@protonmail.com", new java.net.URL("https://github.com/lorandszakacs")),
    ),
  )
}

lazy val micrositeSettings = Seq(
  micrositeName := "log4cats",
  micrositeDescription := "Functional Logging",
  micrositeAuthor := "Christopher Davenport",
  micrositeGithubOwner := "typelevel",
  micrositeGithubRepo := "log4cats",
  micrositeBaseUrl := "/log4cats",
  micrositeDocumentationUrl := "https://typelevel.github.io/log4cats",
  micrositeFooterText := None,
  micrositeHighlightTheme := "atom-one-light",
  micrositePalette := Map(
    "brand-primary" -> "#3e5b95",
    "brand-secondary" -> "#294066",
    "brand-tertiary" -> "#2d5799",
    "gray-dark" -> "#49494B",
    "gray" -> "#7B7B7E",
    "gray-light" -> "#E5E5E6",
    "gray-lighter" -> "#F4F3F4",
    "white-color" -> "#FFFFFF"
  ),
  scalacOptions --= Seq(
    "-Xfatal-warnings",
    "-Ywarn-unused-import",
    "-Ywarn-numeric-widen",
    "-Ywarn-dead-code",
    "-Ywarn-unused:imports",
    "-Xlint:-missing-interpolator,_"
  ),
  micrositePushSiteWith := GitHub4s,
  micrositeGithubToken := sys.env.get("GITHUB_TOKEN")
)<|MERGE_RESOLUTION|>--- conflicted
+++ resolved
@@ -1,13 +1,8 @@
 import sbtghactions.UseRef
 
 val Scala213 = "2.13.6"
-<<<<<<< HEAD
-val Scala212 = "2.12.15"
-val Scala3   = "3.0.1"
-=======
 val Scala212 = "2.12.14"
 val Scala3   = "3.0.2"
->>>>>>> 888743ee
 
 enablePlugins(SonatypeCiReleasePlugin)
 
