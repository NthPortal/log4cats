import sbtcrossproject.{crossProject, CrossType}
<<<<<<< HEAD
val catsV = "2.1.0"
val catsEffectV = "2.1.2"
=======
val catsV = "2.1.1"
val catsEffectV = "2.1.1"
>>>>>>> b1d3b7b6
val slf4jV = "1.7.30"
val specs2V = "4.8.3"
val logbackClassicV = "1.2.3"

lazy val log4cats = project
  .in(file("."))
  .aggregate(
    coreJVM,
    coreJS,
    testingJVM,
    testingJS,
    noopJVM,
    noopJS,
    slf4j,
    docs
  )
  .settings(noPublishSettings)
  .settings(commonSettings, releaseSettings)

lazy val docs = project
  .in(file("docs"))
  .settings(noPublishSettings)
  .settings(commonSettings, micrositeSettings)
  .enablePlugins(MicrositesPlugin)
  .enablePlugins(TutPlugin)
  .dependsOn(slf4j)

lazy val core = crossProject(JSPlatform, JVMPlatform)
  .in(file("core"))
  .settings(commonSettings, releaseSettings, mimaSettings)
  .settings(
    name := "log4cats-core",
    libraryDependencies ++= Seq(
      "org.typelevel" %%% "cats-core" % catsV
    )
  )
lazy val coreJVM = core.jvm
lazy val coreJS = core.js

lazy val testing = crossProject(JSPlatform, JVMPlatform)
  .in(file("testing"))
  .settings(commonSettings, releaseSettings, mimaSettings)
  .dependsOn(core)
  .settings(
    name := "log4cats-testing",
    libraryDependencies ++= Seq(
      "org.typelevel" %%% "cats-effect" % catsEffectV
    )
  )
lazy val testingJVM = testing.jvm
lazy val testingJS = testing.js

lazy val noop = crossProject(JSPlatform, JVMPlatform)
  .in(file("noop"))
  .settings(commonSettings, mimaSettings, releaseSettings)
  .dependsOn(core)
  .settings(
    name := "log4cats-noop"
  )
lazy val noopJVM = noop.jvm
lazy val noopJS = noop.js

lazy val slf4j = project
  .in(file("slf4j"))
  .settings(commonSettings, releaseSettings, mimaSettings)
  .dependsOn(coreJVM)
  .settings(
    name := "log4cats-slf4j",
    libraryDependencies ++= Seq(
      "org.slf4j"                       % "slf4j-api" % slf4jV,
      "org.scala-lang"                  % "scala-reflect" % scalaVersion.value,
      "org.typelevel" %%% "cats-effect" % catsEffectV,
      "ch.qos.logback"                  % "logback-classic" % logbackClassicV % Test
    )
  )

lazy val contributors = Seq(
  "ChristopherDavenport" -> "Christopher Davenport",
  "lorandszakacs" -> "Loránd Szakács"
)

lazy val commonSettings = Seq(
  organization := "io.chrisdavenport",
  scalaVersion := "2.13.1",
  crossScalaVersions := Seq(scalaVersion.value, "2.12.11"),
  addCompilerPlugin("org.typelevel" %% "kind-projector"     % "0.11.0" cross CrossVersion.full),
  addCompilerPlugin("com.olegpy"    %% "better-monadic-for" % "0.3.1"),
  libraryDependencies ++= Seq(
    "org.specs2" %%% "specs2-core" % specs2V % Test
    // "org.specs2"                  %% "specs2-scalacheck"          % specs2V       % Test
  )
)

lazy val releaseSettings = {
  Seq(
    publishArtifact in Test := false,
    scmInfo := Some(
      ScmInfo(
        url("https://github.com/ChristopherDavenport/log4cats"),
        "git@github.com:ChristopherDavenport/log4cats.git"
      )
    ),
    homepage := Some(url("https://github.com/ChristopherDavenport/log4cats")),
    licenses := Seq("Apache-2.0" -> url("https://www.apache.org/licenses/LICENSE-2.0.html")),
    publishMavenStyle := true,
    pomIncludeRepository := { _ =>
      false
    },
    pomExtra := {
      <developers>
        {for ((username, name) <- contributors) yield <developer>
          <id>{username}</id>
          <name>{name}</name>
          <url>http://github.com/{username}</url>
        </developer>}
      </developers>
    }
  )
}

lazy val micrositeSettings = Seq(
  micrositeName := "log4cats",
  micrositeDescription := "Functional Logging",
  micrositeAuthor := "Christopher Davenport",
  micrositeGithubOwner := "ChristopherDavenport",
  micrositeGithubRepo := "log4cats",
  micrositeBaseUrl := "/log4cats",
  micrositeDocumentationUrl := "https://christopherdavenport.github.io/log4cats",
  micrositeFooterText := None,
  micrositeHighlightTheme := "atom-one-light",
  micrositePalette := Map(
    "brand-primary" -> "#3e5b95",
    "brand-secondary" -> "#294066",
    "brand-tertiary" -> "#2d5799",
    "gray-dark" -> "#49494B",
    "gray" -> "#7B7B7E",
    "gray-light" -> "#E5E5E6",
    "gray-lighter" -> "#F4F3F4",
    "white-color" -> "#FFFFFF"
  ),
  fork in tut := true,
  scalacOptions in Tut --= Seq(
    "-Xfatal-warnings",
    "-Ywarn-unused-import",
    "-Ywarn-numeric-widen",
    "-Ywarn-dead-code",
    "-Ywarn-unused:imports",
    "-Xlint:-missing-interpolator,_"
  ),
  micrositePushSiteWith := GitHub4s,
  micrositeGithubToken := sys.env.get("GITHUB_TOKEN")
)

// Not Used Currently
lazy val mimaSettings = {
  def mimaVersion(version: String) = {
    VersionNumber(version) match {
      case VersionNumber(Seq(major, minor, patch, _*), _, _) if patch.toInt > 0 =>
        Some(s"${major}.${minor}.${patch.toInt - 1}")
      case _ =>
        None
    }
  }

  Seq(
    mimaFailOnProblem := mimaVersion(version.value).isDefined,
    mimaFailOnNoPrevious in ThisBuild := false,
    mimaPreviousArtifacts := (mimaVersion(version.value) map {
      organization.value % s"${moduleName.value}_${scalaBinaryVersion.value}" % _
    }).toSet,
    mimaBinaryIssueFilters ++= {
      import com.typesafe.tools.mima.core._
      import com.typesafe.tools.mima.core.ProblemFilters._
      Seq()
    }
  )
}

lazy val noPublishSettings = {
  Seq(
    publish := {},
    publishLocal := {},
    publishArtifact := false
  )
}<|MERGE_RESOLUTION|>--- conflicted
+++ resolved
@@ -1,11 +1,6 @@
 import sbtcrossproject.{crossProject, CrossType}
-<<<<<<< HEAD
-val catsV = "2.1.0"
+val catsV = "2.1.1"
 val catsEffectV = "2.1.2"
-=======
-val catsV = "2.1.1"
-val catsEffectV = "2.1.1"
->>>>>>> b1d3b7b6
 val slf4jV = "1.7.30"
 val specs2V = "4.8.3"
 val logbackClassicV = "1.2.3"
