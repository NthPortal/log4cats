--- conflicted
+++ resolved
@@ -85,38 +85,5 @@
 lazy val commonSettings = Seq(
   libraryDependencies ++= Seq(
     "org.typelevel" %%% "munit-cats-effect-3" % munitCatsEffectV % Test
-<<<<<<< HEAD
-  ),
-  testFrameworks += new TestFramework("munit.Framework")
-)
-
-lazy val releaseSettings = {
-  Seq(
-    Test / publishArtifact := false,
-    scmInfo := Some(
-      ScmInfo(
-        url("https://github.com/typelevel/log4cats"),
-        "git@github.com:typelevel/log4cats.git"
-      )
-    ),
-    homepage := Some(url("https://github.com/typelevel/log4cats")),
-    licenses := Seq("Apache-2.0" -> url("https://www.apache.org/licenses/LICENSE-2.0.html")),
-    startYear := Some(2018),
-    developers := List(
-      Developer(
-        "christopherdavenport",
-        "Christopher Davenport",
-        "chris@christopherdavenport.tech",
-        new java.net.URL("https://christopherdavenport.github.io/")
-      ),
-      Developer(
-        "lorandszakacs",
-        "Loránd Szakács",
-        "lorand.szakacs@protonmail.com",
-        new java.net.URL("https://github.com/lorandszakacs")
-      )
-    )
-=======
->>>>>>> c355aacb
   )
 )