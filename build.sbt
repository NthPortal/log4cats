import sbtcrossproject.{crossProject, CrossType}
import sbtghactions.UseRef

val Scala213 = "2.13.6"
<<<<<<< HEAD
val Scala212 = "2.12.15"
=======
val Scala212 = "2.12.13"
>>>>>>> 458b2e46
val Scala3 = "3.0.0"

enablePlugins(SonatypeCiReleasePlugin)

ThisBuild / organization := "org.typelevel"
ThisBuild / baseVersion := "1.3"
ThisBuild / crossScalaVersions := Seq(Scala213, Scala212, Scala3)
ThisBuild / scalaVersion := Scala213
ThisBuild / publishFullName := "Christopher Davenport"
ThisBuild / publishGithubUser := "christopherdavenport"

ThisBuild / githubWorkflowJavaVersions := Seq("adopt@1.8", "adopt@1.11")

ThisBuild / versionIntroduced := Map(
  "2.12" -> "1.2.0",
  "2.13" -> "1.2.0",
  "3.0.0" -> "1.3.1"
)

val MicrositesCond = s"matrix.scala == '$Scala212'"

ThisBuild / githubWorkflowBuild := Seq(
  WorkflowStep.Sbt(List("test"), name = Some("Test")),
  WorkflowStep.Sbt(List("mimaReportBinaryIssues"), name = Some("Binary Compatibility Check"))
)

def micrositeWorkflowSteps(cond: Option[String] = None): List[WorkflowStep] = List(
  WorkflowStep.Use(
    UseRef.Public("ruby", "setup-ruby", "v1"),
    params = Map("ruby-version" -> "2.6"),
    cond = cond
  ),
  WorkflowStep.Run(List("gem update --system"), cond = cond),
  WorkflowStep.Run(List("gem install sass"), cond = cond),
  WorkflowStep.Run(List("gem install jekyll -v 4"), cond = cond)
)

ThisBuild / githubWorkflowAddedJobs ++= Seq(
  WorkflowJob(
    "scalafmt",
    "Scalafmt",
    githubWorkflowJobSetup.value.toList ::: List(
      WorkflowStep.Sbt(List("scalafmtCheckAll"), name = Some("Scalafmt"))
    ),
    // Awaiting release of https://github.com/scalameta/scalafmt/pull/2324/files
    scalas = crossScalaVersions.value.toList.filter(_.startsWith("2."))
  ),
  WorkflowJob(
    "microsite",
    "Microsite",
    githubWorkflowJobSetup.value.toList ::: (micrositeWorkflowSteps(None) :+ WorkflowStep
      .Sbt(List("docs/makeMicrosite"), name = Some("Build the microsite"))),
    scalas = List(Scala212)
  )
)

ThisBuild / githubWorkflowTargetBranches := List("*", "series/*")
ThisBuild / githubWorkflowTargetTags ++= Seq("v*")
ThisBuild / githubWorkflowPublishTargetBranches := Seq(RefPredicate.StartsWith(Ref.Tag("v")))

ThisBuild / githubWorkflowPublish := Seq(
  WorkflowStep.Sbt(
    List("release")
  )
) ++ micrositeWorkflowSteps(Some(MicrositesCond)).toSeq :+ WorkflowStep.Sbt(
  List("docs/publishMicrosite"),
  cond = Some(MicrositesCond)
)

val catsV = "2.6.1"
val catsEffectV = "2.5.1"
val slf4jV = "1.7.32"
val munitCatsEffectV = "1.0.3"
val logbackClassicV = "1.2.3"

Global / onChangedBuildSource := ReloadOnSourceChanges

lazy val log4cats = project
  .in(file("."))
  .aggregate(
    coreJVM,
    coreJS,
    testingJVM,
    testingJS,
    noopJVM,
    noopJS,
    slf4j,
    docs
  )
  .enablePlugins(NoPublishPlugin)
  .settings(commonSettings, releaseSettings)

lazy val docs = project
  .settings(commonSettings, micrositeSettings)
  .enablePlugins(MicrositesPlugin)
  .enablePlugins(MdocPlugin)
  .enablePlugins(NoPublishPlugin)
  .settings(mdocIn := sourceDirectory.value / "main" / "mdoc")
  .dependsOn(slf4j)

lazy val core = crossProject(JSPlatform, JVMPlatform)
  .settings(commonSettings, releaseSettings)
  .settings(
    name := "log4cats-core",
    libraryDependencies ++= Seq(
      "org.typelevel" %%% "cats-core" % catsV
    )
  )
lazy val coreJVM = core.jvm
lazy val coreJS = core.js

lazy val testing = crossProject(JSPlatform, JVMPlatform)
  .settings(commonSettings, releaseSettings)
  .dependsOn(core)
  .settings(
    name := "log4cats-testing",
    libraryDependencies ++= Seq(
      "org.typelevel" %%% "cats-effect" % catsEffectV
    )
  )
lazy val testingJVM = testing.jvm
lazy val testingJS = testing.js

lazy val noop = crossProject(JSPlatform, JVMPlatform)
  .settings(commonSettings, releaseSettings)
  .dependsOn(core)
  .settings(
    name := "log4cats-noop"
  )
lazy val noopJVM = noop.jvm
lazy val noopJS = noop.js

lazy val slf4j = project
  .settings(commonSettings, releaseSettings)
  .dependsOn(coreJVM)
  .settings(
    name := "log4cats-slf4j",
    libraryDependencies ++= Seq(
      "org.slf4j"                       % "slf4j-api"       % slf4jV,
      "org.typelevel" %%% "cats-effect" % catsEffectV,
      "ch.qos.logback"                  % "logback-classic" % logbackClassicV % Test
    ),
    libraryDependencies ++= {
      if (isDotty.value) Seq.empty
      else Seq("org.scala-lang" % "scala-reflect" % scalaVersion.value % Provided)
    }
  )

lazy val commonSettings = Seq(
  libraryDependencies ++= Seq(
    "org.typelevel" %%% "munit-cats-effect-2" % munitCatsEffectV % Test
  ),
  testFrameworks += new TestFramework("munit.Framework")
)

lazy val releaseSettings = {
  Seq(
    Test / publishArtifact := false,
    scmInfo := Some(
      ScmInfo(
        url("https://github.com/typelevel/log4cats"),
        "git@github.com:typelevel/log4cats.git"
      )
    ),
    homepage := Some(url("https://github.com/typelevel/log4cats")),
    licenses := Seq("Apache-2.0" -> url("https://www.apache.org/licenses/LICENSE-2.0.html")),
    startYear := Some(2018),
    developers := List(
      Developer(
        "christopherdavenport",
        "Christopher Davenport",
        "chris@christopherdavenport.tech",
        new java.net.URL("https://christopherdavenport.github.io/")
      ),
      Developer(
        "lorandszakacs",
        "Loránd Szakács",
        "lorandszakacs@users.noreply.github.com",
        new java.net.URL("https://github.com/lorandszakacs")
      )
    )
  )
}

lazy val micrositeSettings = Seq(
  micrositeName := "log4cats",
  micrositeDescription := "Functional Logging",
  micrositeAuthor := "Christopher Davenport",
  micrositeGithubOwner := "typelevel",
  micrositeGithubRepo := "log4cats",
  micrositeBaseUrl := "/log4cats",
  micrositeDocumentationUrl := "https://typelevel.github.io/log4cats",
  micrositeFooterText := None,
  micrositeHighlightTheme := "atom-one-light",
  micrositePalette := Map(
    "brand-primary" -> "#3e5b95",
    "brand-secondary" -> "#294066",
    "brand-tertiary" -> "#2d5799",
    "gray-dark" -> "#49494B",
    "gray" -> "#7B7B7E",
    "gray-light" -> "#E5E5E6",
    "gray-lighter" -> "#F4F3F4",
    "white-color" -> "#FFFFFF"
  ),
  scalacOptions --= Seq(
    "-Xfatal-warnings",
    "-Ywarn-unused-import",
    "-Ywarn-numeric-widen",
    "-Ywarn-dead-code",
    "-Ywarn-unused:imports",
    "-Xlint:-missing-interpolator,_"
  ),
  micrositePushSiteWith := GitHub4s,
  micrositeGithubToken := sys.env.get("GITHUB_TOKEN")
)<|MERGE_RESOLUTION|>--- conflicted
+++ resolved
@@ -2,11 +2,7 @@
 import sbtghactions.UseRef
 
 val Scala213 = "2.13.6"
-<<<<<<< HEAD
-val Scala212 = "2.12.15"
-=======
 val Scala212 = "2.12.13"
->>>>>>> 458b2e46
 val Scala3 = "3.0.0"
 
 enablePlugins(SonatypeCiReleasePlugin)
