--- conflicted
+++ resolved
@@ -72,13 +72,8 @@
   cond = Some(MicrositesCond)
 )
 
-<<<<<<< HEAD
-val catsV = "2.6.1"
-val catsEffectV = "2.5.4"
-=======
 val catsV = "2.7.0"
 val catsEffectV = "2.5.1"
->>>>>>> 00c9daad
 val slf4jV = "1.7.32"
 val munitCatsEffectV = "1.0.3"
 val logbackClassicV = "1.2.7"
