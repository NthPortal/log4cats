val Scala213 = "2.13.8"
val Scala212 = "2.12.15"
val Scala3 = "3.0.2"

ThisBuild / tlBaseVersion := "2.2"
ThisBuild / crossScalaVersions := Seq(Scala213, Scala212, Scala3)
ThisBuild / scalaVersion := Scala213
ThisBuild / startYear := Some(2018)
<<<<<<< HEAD
=======
ThisBuild / tlCiReleaseBranches := Seq()
>>>>>>> 94e4aca7
ThisBuild / developers := List(
  Developer(
    "christopherdavenport",
    "Christopher Davenport",
    "chris@christopherdavenport.tech",
    new java.net.URL("https://christopherdavenport.github.io/")
  ),
  Developer(
    "lorandszakacs",
    "Loránd Szakács",
    "lorand.szakacs@protonmail.com",
    new java.net.URL("https://github.com/lorandszakacs")
  )
)
ThisBuild / githubWorkflowJavaVersions := Seq(JavaSpec.temurin("8"), JavaSpec.temurin("11"))

ThisBuild / tlVersionIntroduced := Map("3" -> "2.1.1")

val catsV = "2.7.0"
<<<<<<< HEAD
val catsEffectV = "3.3.5"
val slf4jV = "1.7.35"
=======
val catsEffectV = "2.5.4"
val slf4jV = "1.7.36"
>>>>>>> 94e4aca7
val munitCatsEffectV = "1.0.7"
val logbackClassicV = "1.2.10"

Global / onChangedBuildSource := ReloadOnSourceChanges

lazy val root = tlCrossRootProject.aggregate(core, testing, noop, slf4j, docs)

lazy val docs = project
  .in(file("site"))
  .enablePlugins(TypelevelSitePlugin)
  .dependsOn(slf4j)

lazy val core = crossProject(JSPlatform, JVMPlatform)
  .settings(commonSettings)
  .settings(
    name := "log4cats-core",
    libraryDependencies ++= Seq(
      "org.typelevel" %%% "cats-core" % catsV
    )
  )

lazy val testing = crossProject(JSPlatform, JVMPlatform)
  .settings(commonSettings)
  .dependsOn(core)
  .settings(
    name := "log4cats-testing",
    libraryDependencies ++= Seq(
      "org.typelevel" %%% "cats-effect" % catsEffectV,
      "ch.qos.logback"                  % "logback-classic" % logbackClassicV % Test
    )
  )

lazy val noop = crossProject(JSPlatform, JVMPlatform)
  .settings(commonSettings)
  .dependsOn(core)
  .settings(
    name := "log4cats-noop"
  )

lazy val slf4j = project
  .settings(commonSettings)
  .dependsOn(core.js)
  .settings(
    name := "log4cats-slf4j",
    libraryDependencies ++= Seq(
      "org.slf4j"                       % "slf4j-api"       % slf4jV,
      "org.typelevel" %%% "cats-effect" % catsEffectV,
      "ch.qos.logback"                  % "logback-classic" % logbackClassicV % Test
    ),
    libraryDependencies ++= {
      if (tlIsScala3.value) Seq.empty
      else Seq("org.scala-lang" % "scala-reflect" % scalaVersion.value % Provided)
    }
  )

lazy val commonSettings = Seq(
  libraryDependencies ++= Seq(
    "org.typelevel" %%% "munit-cats-effect-3" % munitCatsEffectV % Test
  )
)<|MERGE_RESOLUTION|>--- conflicted
+++ resolved
@@ -6,10 +6,6 @@
 ThisBuild / crossScalaVersions := Seq(Scala213, Scala212, Scala3)
 ThisBuild / scalaVersion := Scala213
 ThisBuild / startYear := Some(2018)
-<<<<<<< HEAD
-=======
-ThisBuild / tlCiReleaseBranches := Seq()
->>>>>>> 94e4aca7
 ThisBuild / developers := List(
   Developer(
     "christopherdavenport",
@@ -29,13 +25,8 @@
 ThisBuild / tlVersionIntroduced := Map("3" -> "2.1.1")
 
 val catsV = "2.7.0"
-<<<<<<< HEAD
 val catsEffectV = "3.3.5"
-val slf4jV = "1.7.35"
-=======
-val catsEffectV = "2.5.4"
 val slf4jV = "1.7.36"
->>>>>>> 94e4aca7
 val munitCatsEffectV = "1.0.7"
 val logbackClassicV = "1.2.10"
 
