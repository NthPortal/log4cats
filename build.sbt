import sbtcrossproject.{crossProject, CrossType}
import sbtghactions.UseRef

val Scala213 = "2.13.6"
val Scala212 = "2.12.13"
val Scala3 = "3.0.0"

enablePlugins(SonatypeCiReleasePlugin)

ThisBuild / organization := "org.typelevel"
ThisBuild / baseVersion := "1.3"
ThisBuild / crossScalaVersions := Seq(Scala213, Scala212, Scala3)
ThisBuild / scalaVersion := Scala213
ThisBuild / publishFullName := "Christopher Davenport"
ThisBuild / publishGithubUser := "christopherdavenport"

ThisBuild / githubWorkflowJavaVersions := Seq("adopt@1.8", "adopt@1.11")

ThisBuild / versionIntroduced := Map(
  "2.12" -> "1.2.0",
  "2.13" -> "1.2.0",
  "3.0.0" -> "1.3.1"
)

val MicrositesCond = s"matrix.scala == '$Scala212'"

ThisBuild / githubWorkflowBuild := Seq(
  WorkflowStep.Sbt(List("test"), name = Some("Test")),
  WorkflowStep.Sbt(List("mimaReportBinaryIssues"), name = Some("Binary Compatibility Check"))
)

def micrositeWorkflowSteps(cond: Option[String] = None): List[WorkflowStep] = List(
  WorkflowStep.Use(
    UseRef.Public("ruby", "setup-ruby", "v1"),
    params = Map("ruby-version" -> "2.6"),
    cond = cond
  ),
  WorkflowStep.Run(List("gem update --system"), cond = cond),
  WorkflowStep.Run(List("gem install sass"), cond = cond),
  WorkflowStep.Run(List("gem install jekyll -v 4"), cond = cond)
)

ThisBuild / githubWorkflowAddedJobs ++= Seq(
  WorkflowJob(
    "scalafmt",
    "Scalafmt",
    githubWorkflowJobSetup.value.toList ::: List(
      WorkflowStep.Sbt(List("scalafmtCheckAll"), name = Some("Scalafmt"))
    ),
    // Awaiting release of https://github.com/scalameta/scalafmt/pull/2324/files
    scalas = crossScalaVersions.value.toList.filter(_.startsWith("2."))
  ),
  WorkflowJob(
    "microsite",
    "Microsite",
    githubWorkflowJobSetup.value.toList ::: (micrositeWorkflowSteps(None) :+ WorkflowStep
      .Sbt(List("docs/makeMicrosite"), name = Some("Build the microsite"))),
    scalas = List(Scala212)
  )
)

ThisBuild / githubWorkflowTargetBranches := List("*", "series/*")
ThisBuild / githubWorkflowTargetTags ++= Seq("v*")
ThisBuild / githubWorkflowPublishTargetBranches := Seq(RefPredicate.StartsWith(Ref.Tag("v")))

ThisBuild / githubWorkflowPublish := Seq(
  WorkflowStep.Sbt(
    List("release")
  )
) ++ micrositeWorkflowSteps(Some(MicrositesCond)).toSeq :+ WorkflowStep.Sbt(
  List("docs/publishMicrosite"),
  cond = Some(MicrositesCond)
)

val catsV = "2.6.1"
<<<<<<< HEAD
val catsEffectV = "2.5.4"
val slf4jV = "1.7.30"
=======
val catsEffectV = "2.5.1"
val slf4jV = "1.7.32"
>>>>>>> 458b2e46
val munitCatsEffectV = "1.0.3"
val logbackClassicV = "1.2.3"

Global / onChangedBuildSource := ReloadOnSourceChanges

lazy val log4cats = project
  .in(file("."))
  .aggregate(
    coreJVM,
    coreJS,
    testingJVM,
    testingJS,
    noopJVM,
    noopJS,
    slf4j,
    docs
  )
  .enablePlugins(NoPublishPlugin)
  .settings(commonSettings, releaseSettings)

lazy val docs = project
  .settings(commonSettings, micrositeSettings)
  .enablePlugins(MicrositesPlugin)
  .enablePlugins(MdocPlugin)
  .enablePlugins(NoPublishPlugin)
  .settings(mdocIn := sourceDirectory.value / "main" / "mdoc")
  .dependsOn(slf4j)

lazy val core = crossProject(JSPlatform, JVMPlatform)
  .settings(commonSettings, releaseSettings)
  .settings(
    name := "log4cats-core",
    libraryDependencies ++= Seq(
      "org.typelevel" %%% "cats-core" % catsV
    )
  )
lazy val coreJVM = core.jvm
lazy val coreJS = core.js

lazy val testing = crossProject(JSPlatform, JVMPlatform)
  .settings(commonSettings, releaseSettings)
  .dependsOn(core)
  .settings(
    name := "log4cats-testing",
    libraryDependencies ++= Seq(
      "org.typelevel" %%% "cats-effect" % catsEffectV
    )
  )
lazy val testingJVM = testing.jvm
lazy val testingJS = testing.js

lazy val noop = crossProject(JSPlatform, JVMPlatform)
  .settings(commonSettings, releaseSettings)
  .dependsOn(core)
  .settings(
    name := "log4cats-noop"
  )
lazy val noopJVM = noop.jvm
lazy val noopJS = noop.js

lazy val slf4j = project
  .settings(commonSettings, releaseSettings)
  .dependsOn(coreJVM)
  .settings(
    name := "log4cats-slf4j",
    libraryDependencies ++= Seq(
      "org.slf4j"                       % "slf4j-api"       % slf4jV,
      "org.typelevel" %%% "cats-effect" % catsEffectV,
      "ch.qos.logback"                  % "logback-classic" % logbackClassicV % Test
    ),
    libraryDependencies ++= {
      if (isDotty.value) Seq.empty
      else Seq("org.scala-lang" % "scala-reflect" % scalaVersion.value % Provided)
    }
  )

lazy val commonSettings = Seq(
  libraryDependencies ++= Seq(
    "org.typelevel" %%% "munit-cats-effect-2" % munitCatsEffectV % Test
  ),
  testFrameworks += new TestFramework("munit.Framework")
)

lazy val releaseSettings = {
  Seq(
    Test / publishArtifact := false,
    scmInfo := Some(
      ScmInfo(
        url("https://github.com/typelevel/log4cats"),
        "git@github.com:typelevel/log4cats.git"
      )
    ),
    homepage := Some(url("https://github.com/typelevel/log4cats")),
    licenses := Seq("Apache-2.0" -> url("https://www.apache.org/licenses/LICENSE-2.0.html")),
    startYear := Some(2018),
    developers := List(
      Developer(
        "christopherdavenport",
        "Christopher Davenport",
        "chris@christopherdavenport.tech",
        new java.net.URL("https://christopherdavenport.github.io/")
      ),
      Developer(
        "lorandszakacs",
        "Loránd Szakács",
        "lorandszakacs@users.noreply.github.com",
        new java.net.URL("https://github.com/lorandszakacs")
      )
    )
  )
}

lazy val micrositeSettings = Seq(
  micrositeName := "log4cats",
  micrositeDescription := "Functional Logging",
  micrositeAuthor := "Christopher Davenport",
  micrositeGithubOwner := "typelevel",
  micrositeGithubRepo := "log4cats",
  micrositeBaseUrl := "/log4cats",
  micrositeDocumentationUrl := "https://typelevel.github.io/log4cats",
  micrositeFooterText := None,
  micrositeHighlightTheme := "atom-one-light",
  micrositePalette := Map(
    "brand-primary" -> "#3e5b95",
    "brand-secondary" -> "#294066",
    "brand-tertiary" -> "#2d5799",
    "gray-dark" -> "#49494B",
    "gray" -> "#7B7B7E",
    "gray-light" -> "#E5E5E6",
    "gray-lighter" -> "#F4F3F4",
    "white-color" -> "#FFFFFF"
  ),
  scalacOptions --= Seq(
    "-Xfatal-warnings",
    "-Ywarn-unused-import",
    "-Ywarn-numeric-widen",
    "-Ywarn-dead-code",
    "-Ywarn-unused:imports",
    "-Xlint:-missing-interpolator,_"
  ),
  micrositePushSiteWith := GitHub4s,
  micrositeGithubToken := sys.env.get("GITHUB_TOKEN")
)<|MERGE_RESOLUTION|>--- conflicted
+++ resolved
@@ -73,13 +73,8 @@
 )
 
 val catsV = "2.6.1"
-<<<<<<< HEAD
-val catsEffectV = "2.5.4"
-val slf4jV = "1.7.30"
-=======
 val catsEffectV = "2.5.1"
 val slf4jV = "1.7.32"
->>>>>>> 458b2e46
 val munitCatsEffectV = "1.0.3"
 val logbackClassicV = "1.2.3"
 
