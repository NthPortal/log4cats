--- conflicted
+++ resolved
@@ -11,13 +11,10 @@
     testingJS,
     scribeJVM,
     scribeJS,
-<<<<<<< HEAD
-    slf4j
-=======
+    slf4j,
     log4sJVM,
     log4sJS,
     docs
->>>>>>> dfd5a1db
   )
   .settings(noPublishSettings)
   .settings(commonSettings, releaseSettings)
@@ -58,7 +55,6 @@
     )
   )
 
-<<<<<<< HEAD
 lazy val slf4j = project.in(file("slf4j"))
   .settings(commonSettings, releaseSettings)
   .dependsOn(core.jvm)
@@ -68,10 +64,8 @@
       "org.slf4j" % "slf4j-api" % "1.7.25"
     )
   )
-=======
 lazy val log4sJVM = log4s.jvm
 lazy val log4sJS = log4s.js
->>>>>>> dfd5a1db
 
 lazy val scribe = crossProject.in(file("scribe"))
   .settings(commonSettings, releaseSettings)
