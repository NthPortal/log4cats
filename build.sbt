--- conflicted
+++ resolved
@@ -1,12 +1,7 @@
 import sbtcrossproject.{crossProject, CrossType}
-<<<<<<< HEAD
-val catsV = "2.2.0"
-val catsEffectV = "2.2.0"
-=======
 
 val catsV = "2.3.1"
 val catsEffectV = "2.3.1"
->>>>>>> d12eb777
 val slf4jV = "1.7.30"
 val specs2V = "4.10.5"
 val logbackClassicV = "1.2.3"
