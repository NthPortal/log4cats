import sbtcrossproject.{crossProject, CrossType}
import sbtghactions.UseRef

<<<<<<< HEAD
val Scala213 = "2.13.7"
val Scala212 = "2.12.13"
=======
val Scala213 = "2.13.6"
val Scala212 = "2.12.15"
>>>>>>> 82e81d63
val Scala3 = "3.0.2"

enablePlugins(SonatypeCiReleasePlugin)

ThisBuild / organization := "org.typelevel"
ThisBuild / baseVersion := "1.3"
ThisBuild / crossScalaVersions := Seq(Scala213, Scala212, Scala3)
ThisBuild / scalaVersion := Scala213
ThisBuild / publishFullName := "Christopher Davenport"
ThisBuild / publishGithubUser := "christopherdavenport"

ThisBuild / githubWorkflowJavaVersions := Seq("adopt@1.8", "adopt@1.11")

ThisBuild / versionIntroduced := Map(
  "2.12" -> "1.2.0",
  "2.13" -> "1.2.0",
  "3.0.0" -> "1.3.1"
)

val MicrositesCond = s"matrix.scala == '$Scala212'"

ThisBuild / githubWorkflowBuild := Seq(
  WorkflowStep.Sbt(List("test"), name = Some("Test")),
  WorkflowStep.Sbt(List("mimaReportBinaryIssues"), name = Some("Binary Compatibility Check"))
)

def micrositeWorkflowSteps(cond: Option[String] = None): List[WorkflowStep] = List(
  WorkflowStep.Use(
    UseRef.Public("ruby", "setup-ruby", "v1"),
    params = Map("ruby-version" -> "2.6"),
    cond = cond
  ),
  WorkflowStep.Run(List("gem update --system"), cond = cond),
  WorkflowStep.Run(List("gem install sass"), cond = cond),
  WorkflowStep.Run(List("gem install jekyll -v 4"), cond = cond)
)

ThisBuild / githubWorkflowAddedJobs ++= Seq(
  WorkflowJob(
    "scalafmt",
    "Scalafmt",
    githubWorkflowJobSetup.value.toList ::: List(
      WorkflowStep.Sbt(List("scalafmtCheckAll"), name = Some("Scalafmt"))
    ),
    // Awaiting release of https://github.com/scalameta/scalafmt/pull/2324/files
    scalas = crossScalaVersions.value.toList.filter(_.startsWith("2."))
  ),
  WorkflowJob(
    "microsite",
    "Microsite",
    githubWorkflowJobSetup.value.toList ::: (micrositeWorkflowSteps(None) :+ WorkflowStep
      .Sbt(List("docs/makeMicrosite"), name = Some("Build the microsite"))),
    scalas = List(Scala212)
  )
)

ThisBuild / githubWorkflowTargetBranches := List("*", "series/*")
ThisBuild / githubWorkflowTargetTags ++= Seq("v*")
ThisBuild / githubWorkflowPublishTargetBranches := Seq(RefPredicate.StartsWith(Ref.Tag("v")))

ThisBuild / githubWorkflowPublish := Seq(
  WorkflowStep.Sbt(
    List("release")
  )
) ++ micrositeWorkflowSteps(Some(MicrositesCond)).toSeq :+ WorkflowStep.Sbt(
  List("docs/publishMicrosite"),
  cond = Some(MicrositesCond)
)

val catsV = "2.6.1"
val catsEffectV = "2.5.1"
val slf4jV = "1.7.32"
val munitCatsEffectV = "1.0.3"
val logbackClassicV = "1.2.6"

Global / onChangedBuildSource := ReloadOnSourceChanges

lazy val log4cats = project
  .in(file("."))
  .aggregate(
    coreJVM,
    coreJS,
    testingJVM,
    testingJS,
    noopJVM,
    noopJS,
    slf4j,
    docs
  )
  .enablePlugins(NoPublishPlugin)
  .settings(commonSettings, releaseSettings)

lazy val docs = project
  .settings(commonSettings, micrositeSettings)
  .enablePlugins(MicrositesPlugin)
  .enablePlugins(MdocPlugin)
  .enablePlugins(NoPublishPlugin)
  .settings(mdocIn := sourceDirectory.value / "main" / "mdoc")
  .dependsOn(slf4j)

lazy val core = crossProject(JSPlatform, JVMPlatform)
  .settings(commonSettings, releaseSettings)
  .settings(
    name := "log4cats-core",
    libraryDependencies ++= Seq(
      "org.typelevel" %%% "cats-core" % catsV
    )
  )
lazy val coreJVM = core.jvm
lazy val coreJS = core.js

lazy val testing = crossProject(JSPlatform, JVMPlatform)
  .settings(commonSettings, releaseSettings)
  .dependsOn(core)
  .settings(
    name := "log4cats-testing",
    libraryDependencies ++= Seq(
      "org.typelevel" %%% "cats-effect" % catsEffectV
    )
  )
lazy val testingJVM = testing.jvm
lazy val testingJS = testing.js

lazy val noop = crossProject(JSPlatform, JVMPlatform)
  .settings(commonSettings, releaseSettings)
  .dependsOn(core)
  .settings(
    name := "log4cats-noop"
  )
lazy val noopJVM = noop.jvm
lazy val noopJS = noop.js

lazy val slf4j = project
  .settings(commonSettings, releaseSettings)
  .dependsOn(coreJVM)
  .settings(
    name := "log4cats-slf4j",
    libraryDependencies ++= Seq(
      "org.slf4j"                       % "slf4j-api"       % slf4jV,
      "org.typelevel" %%% "cats-effect" % catsEffectV,
      "ch.qos.logback"                  % "logback-classic" % logbackClassicV % Test
    ),
    libraryDependencies ++= {
      if (isDotty.value) Seq.empty
      else Seq("org.scala-lang" % "scala-reflect" % scalaVersion.value % Provided)
    }
  )

lazy val commonSettings = Seq(
  libraryDependencies ++= Seq(
    "org.typelevel" %%% "munit-cats-effect-2" % munitCatsEffectV % Test
  ),
  testFrameworks += new TestFramework("munit.Framework")
)

lazy val releaseSettings = {
  Seq(
    Test / publishArtifact := false,
    scmInfo := Some(
      ScmInfo(
        url("https://github.com/typelevel/log4cats"),
        "git@github.com:typelevel/log4cats.git"
      )
    ),
    homepage := Some(url("https://github.com/typelevel/log4cats")),
    licenses := Seq("Apache-2.0" -> url("https://www.apache.org/licenses/LICENSE-2.0.html")),
    startYear := Some(2018),
    developers := List(
      Developer(
        "christopherdavenport",
        "Christopher Davenport",
        "chris@christopherdavenport.tech",
        new java.net.URL("https://christopherdavenport.github.io/")
      ),
      Developer(
        "lorandszakacs",
        "Loránd Szakács",
        "lorandszakacs@users.noreply.github.com",
        new java.net.URL("https://github.com/lorandszakacs")
      )
    )
  )
}

lazy val micrositeSettings = Seq(
  micrositeName := "log4cats",
  micrositeDescription := "Functional Logging",
  micrositeAuthor := "Christopher Davenport",
  micrositeGithubOwner := "typelevel",
  micrositeGithubRepo := "log4cats",
  micrositeBaseUrl := "/log4cats",
  micrositeDocumentationUrl := "https://typelevel.github.io/log4cats",
  micrositeFooterText := None,
  micrositeHighlightTheme := "atom-one-light",
  micrositePalette := Map(
    "brand-primary" -> "#3e5b95",
    "brand-secondary" -> "#294066",
    "brand-tertiary" -> "#2d5799",
    "gray-dark" -> "#49494B",
    "gray" -> "#7B7B7E",
    "gray-light" -> "#E5E5E6",
    "gray-lighter" -> "#F4F3F4",
    "white-color" -> "#FFFFFF"
  ),
  scalacOptions --= Seq(
    "-Xfatal-warnings",
    "-Ywarn-unused-import",
    "-Ywarn-numeric-widen",
    "-Ywarn-dead-code",
    "-Ywarn-unused:imports",
    "-Xlint:-missing-interpolator,_"
  ),
  micrositePushSiteWith := GitHub4s,
  micrositeGithubToken := sys.env.get("GITHUB_TOKEN")
)<|MERGE_RESOLUTION|>--- conflicted
+++ resolved
@@ -1,13 +1,8 @@
 import sbtcrossproject.{crossProject, CrossType}
 import sbtghactions.UseRef
 
-<<<<<<< HEAD
-val Scala213 = "2.13.7"
-val Scala212 = "2.12.13"
-=======
 val Scala213 = "2.13.6"
 val Scala212 = "2.12.15"
->>>>>>> 82e81d63
 val Scala3 = "3.0.2"
 
 enablePlugins(SonatypeCiReleasePlugin)
